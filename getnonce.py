#!/usr/bin/env python3

import atexit
import base64
import os
import plistlib
import shutil
import signal
import subprocess
import sys
import time
from typing import Optional

try:
    from termcolor import colored
except ModuleNotFoundError:
    def colored(text, *args, **kwargs):
        return text

signal.signal(signal.SIGINT, signal.SIG_DFL)


@atexit.register
def finish():
    print('\nPress Enter to exit.')
    input()


def run_process(command: str, *args: str, silence_errors: bool = False, timeout: Optional[int] = None) -> Optional[str]:
    """Run a command with the specified arguments."""
    try:
        p = subprocess.run([command, *args], stdout=subprocess.PIPE, stderr=subprocess.STDOUT, encoding='utf-8', timeout=timeout)
    except subprocess.TimeoutExpired:
        return None

    if p.returncode != 0:
        if silence_errors:
            return None
        else:
            print(colored(p.stdout, 'red'))
            sys.exit(1)

    return p.stdout.strip()


def wait_for_device(mode: str) -> None:
    """Wait for a device to be connected over USB and unlocked."""

    if mode == 'normal':
        print(colored('Waiting for device to be connected and unlocked', 'yellow'), end='', flush=True)

        while not run_process('idevicediagnostics', 'diagnostics', silence_errors=True):
            print(colored('.', 'yellow'), end='', flush=True)
            time.sleep(1)
    elif mode == 'recovery':
        print('Waiting for device', end='', flush=True)

        while not run_process('irecovery', '-m', silence_errors=True):
            print('.', end='', flush=True)

    print()


def mobilegestalt_read_int(key: str) -> Optional[str]:
    """Read an integer from MobileGestalt and return it as a hex string."""

    plist = plistlib.loads(run_process('idevicediagnostics', 'mobilegestalt', key).encode('utf-8'))

    try:
        value = plist['MobileGestalt'][key]
    except KeyError:
        return None
    else:
        return '{:X}'.format(value)


def mobilegestalt_read_bytes(key: str, endianness: str) -> Optional[str]:
    """Read bytes with the specified endianness from MobileGestalt and return it as a hex string."""

    plist = plistlib.loads(run_process('idevicediagnostics', 'mobilegestalt', key).encode('utf-8'))

    try:
        value = plist['MobileGestalt'][key]
    except KeyError:
        return None
    else:
        return '{:x}'.format(int.from_bytes(value, endianness))


def pad_apnonce(apnonce: str) -> str:
    """Pad an ApNonce to 64 characters (A10 and above) or 40 characters (A9 and below)."""

    padded = apnonce.zfill(64)

    if padded[0:24] == '000000000000000000000000':
        return padded[24:]
    else:
        return padded


def get_recovery_apnonce(old_apnonce) -> str:
    """Read the ApNonce in recovery mode."""

    apnonce = None

    wait_for_device(mode='recovery')

    info = run_process('irecovery', '-q')

    if not info:
        print(colored('ERROR: Unable to read ApNonce', 'red'))
        sys.exit(1)

    for line in info.splitlines():
        key, value = line.split(': ')
        if key == 'NONC':
            apnonce = value
            break

    if apnonce:
        print(colored(f"ApNonce = {colored(apnonce, attrs=['bold'])}", 'green'))
    else:
        print(colored('ERROR: Unable to read ApNonce', 'red'))
        sys.exit(1)

    if old_apnonce and apnonce != old_apnonce:
        print(colored('ERROR: ApNonce does not match', 'red'))

        print('Exiting recovery mode')
        run_process('irecovery', '-n')

        sys.exit(1)

    return apnonce


if __name__ == '__main__':
    os.environ['PATH'] = os.pathsep.join(['.', os.environ['PATH']])
    for binary in ['idevice_id', 'idevicediagnostics', 'irecovery']:
        if not shutil.which(binary):
            print(colored(f'ERROR: {binary} not found. Please place the binary in your PATH or the same folder as the script and try again.', 'red'))
            sys.exit(1)

    answer = input('Is your device jailbroken? [y/n] ')
    if answer.lower() == 'y':
        jailbroken = True
    elif answer.lower() == 'n':
        jailbroken = False
    else:
        print(colored('ERROR: Invalid input', 'red'))
        sys.exit(1)

    # If the device is in recovery mode, exit it.
    print(colored('\n[1/5] Checking device state', attrs=['bold']))
    if run_process('irecovery', '-m', silence_errors=True, timeout=1) == 'Recovery Mode':
        print('Exiting recovery mode')
        run_process('irecovery', '-n')
    wait_for_device(mode='normal')

    print(colored('\n[2/5] Getting ECID', attrs=['bold']))
    ecid = mobilegestalt_read_int('UniqueChipID')
    print(colored(f"ECID (hex) = {colored(ecid, attrs=['bold'])}", 'green'))

    # If the device is not jailbroken, get the ApNonce in normal mode, which will set a new random generator.
    print(colored('\n[3/5] Getting ApNonce', attrs=['bold']))
    if jailbroken:
        print('Skipping on jailbroken device')
        apnonce = None
    else:
        apnonce = mobilegestalt_read_bytes('ApNonce', 'big')
        if apnonce:
            apnonce = pad_apnonce(apnonce)
            print(colored(f"ApNonce = {colored(apnonce, attrs=['bold'])}", 'green'))
        else:
            print(colored('ERROR: Unable to read ApNonce', 'red'))
            sys.exit(1)

    # Reboot the device to make sure we get an up to date generator value, then read it out.
<<<<<<< HEAD
    print(colored('\n[3/4] Getting generator', attrs=['bold']))
    generator = mobilegestalt_read_bytes('ApNonceRetrieve', 'little')
=======
    print(colored('\n[4/5] Getting generator', attrs=['bold']))
    print('Rebooting device')
    run_process('idevicediagnostics', 'restart')
    wait_for_device(mode='normal')
    generator = mobilegestalt_read_bytes('BootNonce', 'little')
>>>>>>> 31cb6002
    if generator:
        print(colored(f"Generator = {colored('0x' + generator.zfill(16), attrs=['bold'])}", 'green'))
    else:
        print(colored('ERROR: Unable to read generator', 'red'))
        sys.exit(1)

    # Read the ApNonce in recovery mode to confirm it matches.
    print(colored('\n[5/5] Verifying ApNonce', attrs=['bold']))
    print('Entering recovery mode')
    udid = run_process('idevice_id', '-l')
    if not udid:
        print(colored('ERROR: Unable to find device', 'red'))
        sys.exit(1)
    run_process('ideviceenterrecovery', udid)
    apnonce = get_recovery_apnonce(apnonce)

    # Reset and read it again to make sure the generator was set properly.
    print('Rebooting device')
    run_process('irecovery', '-c', 'reset')
    time.sleep(5)  # A delay is needed here to make sure it doesn't catch the device before it started exiting recovery
    apnonce = get_recovery_apnonce(apnonce)

    # Return to normal mode.
    print('Exiting recovery mode')
    run_process('irecovery', '-n')

    print(colored('\nAll done! You can go to https://tsssaver.1conan.com/v2/ to save blobs.', attrs=['bold']))
    print('Make sure to specify the ECID, ApNonce and Generator values you got above.')<|MERGE_RESOLUTION|>--- conflicted
+++ resolved
@@ -175,17 +175,8 @@
             print(colored('ERROR: Unable to read ApNonce', 'red'))
             sys.exit(1)
 
-    # Reboot the device to make sure we get an up to date generator value, then read it out.
-<<<<<<< HEAD
     print(colored('\n[3/4] Getting generator', attrs=['bold']))
     generator = mobilegestalt_read_bytes('ApNonceRetrieve', 'little')
-=======
-    print(colored('\n[4/5] Getting generator', attrs=['bold']))
-    print('Rebooting device')
-    run_process('idevicediagnostics', 'restart')
-    wait_for_device(mode='normal')
-    generator = mobilegestalt_read_bytes('BootNonce', 'little')
->>>>>>> 31cb6002
     if generator:
         print(colored(f"Generator = {colored('0x' + generator.zfill(16), attrs=['bold'])}", 'green'))
     else:
